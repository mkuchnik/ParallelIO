/** @file
 * Support functions.
 */
#include <config.h>
#if PIO_ENABLE_LOGGING
#include <stdarg.h>
#include <unistd.h>
#endif /* PIO_ENABLE_LOGGING */
#include <pio.h>
#include <pio_internal.h>

#include <execinfo.h>

#define versno 2001

/* Some logging constants. */
#if PIO_ENABLE_LOGGING
#define MAX_LOG_MSG 1024
#define MAX_RANK_STR 12
#define ERROR_PREFIX "ERROR: "
int pio_log_level = 0;
int pio_log_ref_cnt = 0;
int my_rank;
FILE *LOG_FILE = NULL;
#endif /* PIO_ENABLE_LOGGING */

/** The PIO library maintains its own set of ncids. This is the next
 * ncid number that will be assigned. */
extern int pio_next_ncid;

/** 
 * Return a string description of an error code. If zero is passed,
 * the errmsg will be "No error".
 *
 * @param pioerr the error code returned by a PIO function call.
 * @param errmsg Pointer that will get the error message. The message
 * will be PIO_MAX_NAME chars or less.
 * @return 0 on success.
 */
int PIOc_strerror(int pioerr, char *errmsg)
{
    /* System error? NetCDF and pNetCDF errors are always negative. */
    if (pioerr > 0)
    {
        const char *cp = (const char *)strerror(pioerr);
        if (cp)
            strncpy(errmsg, cp, PIO_MAX_NAME);
        else
            strcpy(errmsg, "Unknown Error");
    }
    else if (pioerr == PIO_NOERR)
    {
        strcpy(errmsg, "No error");
    }
#if defined(_NETCDF)
    else if (pioerr <= NC2_ERR && pioerr >= NC4_LAST_ERROR)     /* NetCDF error? */
    {
        strncpy(errmsg, nc_strerror(pioerr), NC_MAX_NAME);
    }
#endif /* endif defined(_NETCDF) */
#if defined(_PNETCDF)    
    else if (pioerr > PIO_FIRST_ERROR_CODE)     /* pNetCDF error? */
    {
        strncpy(errmsg, ncmpi_strerror(pioerr), NC_MAX_NAME);
    }
#endif /* defined( _PNETCDF) */
    else
    {
        /* Handle PIO errors. */
        switch(pioerr)
        {
        case PIO_EBADIOTYPE:
            strcpy(errmsg, "Bad IO type");
            break;
        default:
            strcpy(errmsg, "unknown PIO error");
        }
    }

    return PIO_NOERR;
}

/** Set the logging level if PIO was built with
 * PIO_ENABLE_LOGGING. Set to -1 for nothing, 0 for errors only, 1 for
 * important logging, and so on. Log levels below 1 are only printed
 * on the io/component root.
 *
 * A log file is also produced for each task. The file is called
 * pio_log_X.txt, where X is the (0-based) task number.
 *
 * If the library is not built with logging, this function does
 * nothing.
 *
 * @param level the logging level, 0 for errors only, 5 for max
 * verbosity.
 * @returns 0 on success, error code otherwise.
 */
int PIOc_set_log_level(int level)
{
#if PIO_ENABLE_LOGGING
    /* Set the log level. */
    pio_log_level = level;
#endif /* PIO_ENABLE_LOGGING */
    return PIO_NOERR;
}

/** Initialize logging
 * Open log file, if not opened yet, or
 * increment ref count if already open
 */
void pio_init_logging(void)
{
#if PIO_ENABLE_LOGGING
    char log_filename[NC_MAX_NAME];

    if (!LOG_FILE)
    {
        /* Create a filename with the rank in it. */
        MPI_Comm_rank(MPI_COMM_WORLD, &my_rank);
        sprintf(log_filename, "pio_log_%d.txt", my_rank);

        /* Open a file for this rank to log messages. */
        LOG_FILE = fopen(log_filename, "w");

        pio_log_ref_cnt = 1;
    }
    else
    {
        pio_log_ref_cnt++;
    }
#endif /* PIO_ENABLE_LOGGING */
}

/** Finalize logging - close log file, if open 
 */
void pio_finalize_logging(void )
{
#if PIO_ENABLE_LOGGING
    pio_log_ref_cnt -= 1;
    if (LOG_FILE)
        if (pio_log_ref_cnt == 0)
        {
            fclose(LOG_FILE);
            LOG_FILE = NULL;
        }
        else
        {
            LOG((2, "pio_finalize_logging, postpone close, ref_cnt = %d",
                pio_log_ref_cnt));
        }
#endif /* PIO_ENABLE_LOGGING */
}

#if PIO_ENABLE_LOGGING
/** This function prints out a message, if the severity of the message
 * is lower than the global pio_log_level. To use it, do something
 * like this:
 *
 * pio_log(0, "this computer will explode in %d seconds", i);
 *
 * After the first arg (the severity), use the rest like a normal
 * printf statement. Output will appear on stdout.
 * This function is heavily based on the function in section 15.5 of
 * the C FAQ.
 *
 * In code this functions should be wrapped in the LOG(()) macro.
 *
 * @param severity the severity of the message, 0 for error messages,
 * then increasing levels of verbosity.
 * @param fmt the format string.
 * @param ... the arguments used in format string.
 */
void pio_log(int severity, const char *fmt, ...)
{
    va_list argp;
    int t;
    int rem_len = MAX_LOG_MSG;
    char msg[MAX_LOG_MSG];
    char *ptr = msg;
    char rank_str[MAX_RANK_STR];

    /* If the severity is greater than the log level, we don't print
       this message. */
    if (severity > pio_log_level)
        return;

    /* If the severity is 0, only print on rank 0. */
    if (severity < 1 && my_rank != 0)
        return;

    /* If the severity is zero, this is an error. Otherwise insert that
       many tabs before the message. */
    if (!severity)
    {
        strncpy(ptr, ERROR_PREFIX, (rem_len > 0) ? rem_len : 0);
        ptr += strlen(ERROR_PREFIX);
        rem_len -= strlen(ERROR_PREFIX);
    }
    for (t = 0; t < severity; t++)
    {
        strncpy(ptr++, "\t", (rem_len > 0) ? rem_len : 0);
        rem_len--;
    }

    /* Show the rank. */
    snprintf(rank_str, MAX_RANK_STR, "%d ", my_rank);
    strncpy(ptr, rank_str, (rem_len > 0) ? rem_len : 0);
    ptr += strlen(rank_str);
    rem_len -= strlen(rank_str);

    /* Print out the variable list of args with vprintf. */
    va_start(argp, fmt);
    vsnprintf(ptr, ((rem_len > 0) ? rem_len : 0), fmt, argp);
    va_end(argp);

    /* Put on a final linefeed. */
    ptr = msg + strlen(msg);
    rem_len = MAX_LOG_MSG - strlen(msg);
    strncpy(ptr, "\n\0", (rem_len > 0) ? rem_len : 0);

    /* Send message to stdout. */
    fprintf(stdout, "%s", msg);

    /* Send message to log file. */
    if (LOG_FILE)
        fprintf(LOG_FILE, "%s", msg);

    /* Ensure an immediate flush of stdout. */
    fflush(stdout);
    if (LOG_FILE)
        fflush(LOG_FILE);
}
#endif /* PIO_ENABLE_LOGGING */

/** Default settings for swap memory. */
static pio_swapm_defaults swapm_defaults;

/** If this is set to true, then InitDecomp() will save the
 * decomposition to file. */
bool PIO_Save_Decomps = false;

/**
 * Obtain a backtrace and print it to stderr.
 *
 * @param fp file pointer to send output to
 */
void print_trace(FILE *fp)
{
    void *array[10];
    size_t size;
    char **strings;
    size_t i;

    /* Note that this won't actually work. */
    if (fp == NULL)
        fp = stderr;

    size = backtrace(array, 10);
    strings = backtrace_symbols(array, size);

    fprintf(fp,"Obtained %zd stack frames.\n", size);

    for (i = 0; i < size; i++)
        fprintf(fp,"%s\n", strings[i]);

    free(strings);
}

/**
 * Exit due to lack of memory.
 *
 * @param ios the iosystem description struct
 * @param req amount of memory that was being requested
 * @param fname name of code file where error occured
 * @param line the line of code where the error occurred.
 */
void piomemerror(iosystem_desc_t ios, size_t req, char *fname, const int line)
{
    char msg[80];
    sprintf(msg, "out of memory requesting: %ld", req);
    cn_buffer_report(ios, false);
    piodie(msg, fname, line);
}

/**
 * Abort program and call MPI_Abort().
 *
 * @param msg an error message
 * @param fname name of code file where error occured
 * @param line the line of code where the error occurred.
 */
void piodie(const char *msg, const char *fname, const int line)
{
    fprintf(stderr,"Abort with message %s in file %s at line %d\n",
            msg ? msg : "_", fname ? fname : "_", line);

    print_trace(stderr);
#ifdef MPI_SERIAL
    abort();
#else
    MPI_Abort(MPI_COMM_WORLD, -1);
#endif
}

/**
 * Perform an assert. Note that this function does nothing if NDEBUG
 * is defined.
 *
 * @param expression the expression to be evaluated
 * @param msg an error message
 * @param fname name of code file where error occured
 * @param line the line of code where the error occurred.
 */
void pioassert(_Bool expression, const char *msg, const char *fname, const int line)
{
#ifndef NDEBUG
    if (!expression)
        piodie(msg, fname, line);
#endif
}

/**
 * Handle MPI errors. An error message is sent to stderr, then the
 * check_netcdf() function is called with PIO_EIO.
 *
 * @param file pointer to the file_desc_t info. May be NULL, in which
 * case check_netcdf() is not called.
 * @param mpierr the MPI return code to handle
 * @param filename the name of the code file where error occured.
 * @param line the line of code where error occured.
 * @return PIO_NOERR for no error, otherwise PIO_EIO.
*/
int check_mpi(file_desc_t *file, int mpierr, const char *filename,
              int line)
{
    return check_mpi2(NULL, file, mpierr, filename, line);
}

/**
 * Handle MPI errors. An error message is sent to stderr, then the
 * check_netcdf() function is called with PIO_EIO. This version of the
 * function accepts an ios parameter, for the (rare) occasions where
 * we have an ios but not a file.
 *
 * @param ios pointer to the iosystem_info_t. May be NULL.
 * @param file pointer to the file_desc_t info. May be NULL.
 * @param mpierr the MPI return code to handle
 * @param filename the name of the code file where error occured.
 * @param line the line of code where error occured.
 * @return PIO_NOERR for no error, otherwise PIO_EIO.
*/
int check_mpi2(iosystem_desc_t *ios, file_desc_t *file, int mpierr,
               const char *filename, int line)
{
    if (mpierr)
    {
        char errstring[MPI_MAX_ERROR_STRING];
        int errstrlen;

        /* If we can get an error string from MPI, print it to stderr. */
        if (!MPI_Error_string(mpierr, errstring, &errstrlen))
            fprintf(stderr, "MPI ERROR: %s in file %s at line %d\n",
                    errstring, filename ? filename : "_", line);

        /* Handle all MPI errors as PIO_EIO. */
        check_netcdf2(ios, file, PIO_EIO, filename, line);
        return PIO_EIO;
    }
    return PIO_NOERR;
}

/**
 * Check the result of a netCDF API call.
 *
 * @param file pointer to the PIO structure describing this file.
 * @param status the return value from the netCDF call.
 * @param fname the name of the code file.
 * @param line the line number of the netCDF call in the code.
 * @return the error code
 */
int check_netcdf(file_desc_t *file, int status, const char *fname, const int line)
{
    iosystem_desc_t *ios;
    int ierr;
    char errstr[160];

    /* Check inputs. */
    assert(file);

    ios = file->iosystem;
    ierr = PIO_NOERR;

    switch(file->iotype)
    {
#ifdef _NETCDF
#ifdef _NETCDF4
    case PIO_IOTYPE_NETCDF4P:
    case PIO_IOTYPE_NETCDF4C:
#endif
    case PIO_IOTYPE_NETCDF:
        if (ios->iomaster)
	{
            if (status != NC_NOERR && (ios->error_handler == PIO_INTERNAL_ERROR))
                piodie(nc_strerror(status),fname,line);
        }
        if (ios->error_handler == PIO_INTERNAL_ERROR)
	{
            if (status != NC_NOERR)
                MPI_Abort(MPI_COMM_WORLD,status);
        }
	else if (ios->error_handler == PIO_BCAST_ERROR)
	{
            ierr = MPI_Bcast(&status, 1, MPI_INTEGER, ios->ioroot, ios->my_comm);
        }
        break;
#endif
#ifdef _PNETCDF
    case PIO_IOTYPE_PNETCDF:
        if (status != NC_NOERR && (ios->error_handler == PIO_INTERNAL_ERROR)) 
            piodie(ncmpi_strerror(status),fname,line);

        if (ios->error_handler == PIO_BCAST_ERROR)
            ierr = MPI_Bcast(&status, 1, MPI_INTEGER, ios->ioroot, ios->my_comm);

        break;
#endif
    default:
        ierr = iotype_error(file->iotype,__FILE__,__LINE__);
    }
    return status;
}

/**
 * Check the result of a netCDF API call.
 *
 * @param ios the iosystem description struct
 * @param file pointer to the PIO structure describing this file.
 * @param status the return value from the netCDF call.
 * @param fname the name of the code file.
 * @param line the line number of the netCDF call in the code.
 * @return the error code
 */
int check_netcdf2(iosystem_desc_t *ios, file_desc_t *file, int status,
                  const char *fname, const int line)
{
    int eh = PIO_INTERNAL_ERROR; /* Default error handler. */
    int ierr;

    /* User must provide this. */
    pioassert(fname, "code file name must be provided", __FILE__, __LINE__);

    /* No harm, no foul. */
    if (status == PIO_NOERR)
        return PIO_NOERR;

    /* Pick an error handler. File settings override iosystem
     * settings. */
    if (ios)
        eh = ios->error_handler;
    if (file)
        eh = file->error_handler;
    pioassert(eh == PIO_INTERNAL_ERROR || eh == PIO_BCAST_ERROR || eh == PIO_RETURN_ERROR,
              "invalid error handler", __FILE__, __LINE__);

    /* Decide what to do based on the error handler. */
    if (eh == PIO_INTERNAL_ERROR)
    {
        char errmsg[PIO_MAX_NAME + 1];
        
        /* Get an error message. */
        ierr = PIOc_strerror(status, errmsg);

        /* Die! */
        piodie(errmsg, fname, line);        
    }
    else if (eh == PIO_BCAST_ERROR && ios)
    {
        /* Not sure what this will do. */
        ierr = MPI_Bcast(&status, 1, MPI_INTEGER, ios->ioroot, ios->my_comm);
    }

    /* For PIO_RETURN_ERROR, just return the error. */
    return status;
}

/**
 * Handle an error in PIO. This will consult the error handler
 * settings and either call MPI_Abort() or return an error code.
 *
 * The error hanlder has three settings:
 *
 * Errors cause abort: PIO_INTERNAL_ERROR.
 *
 * Error codes are broadcast to all tasks: PIO_BCAST_ERROR.
 *
 * Errors are returned to caller with no internal action:
 * PIO_RETURN_ERROR.
 *
 * @param ios pointer to the IO system info. Ignored if NULL.
 * @param file pointer to the file description data. Ignored if
 * NULL. If not NULL, then file level error handling is applied before
 * IO system level error handling.
 * @param err_num the error code
 * @param fname name of code file where error occured.
 * @param line the line of code where the error occurred.
 * @returns err_num if abort is not called.
 */
int pio_err(iosystem_desc_t *ios, file_desc_t *file, int err_num, const char *fname,
            int line)
{
    char err_msg[PIO_MAX_NAME + 1];
    int err_handler = PIO_INTERNAL_ERROR; /* Default error handler. */
    int ret;
    
    /* User must provide this. */
    pioassert(fname, "file name must be provided", __FILE__, __LINE__);

    /* No harm, no foul. */
    if (err_num == PIO_NOERR)
        return PIO_NOERR;

    /* Get the error message. */
    if ((ret = PIOc_strerror(err_num, err_msg)))
        return ret;

    /* If logging is in use, log an error message. */
    LOG((0, "%s err_num = %d fname = %s line = %d", err_msg, err_num, fname ? fname : '\0', line));

    /* What error handler should we use? */
    if (file)
        err_handler = file->error_handler ? file->error_handler : file->iosystem->error_handler;
    else if (ios)
        err_handler = ios->error_handler;

    /* Should we abort? */
    if (err_handler == PIO_INTERNAL_ERROR)
    {
        /* For debugging only, this will print a traceback of the call tree.  */
        print_trace(stderr);

#ifdef MPI_SERIAL
        /* Why the special abort() call for MPI_SERIAL??? */
        abort();
#else
        MPI_Abort(MPI_COMM_WORLD, -1);
#endif
    }

    /* What should we do here??? */
    if (err_handler == PIO_BCAST_ERROR)
    {
        /* ??? */
    }

    /* If abort was not called, we'll get here. */
    return err_num;
}

/**
 * Handle IO type error. 
 *
 * @param iotype the undefined IO type
 * @param fname name of code file where error occured
 * @param line the line of code where the error occurred.
 * @returns PIO_EBADIOTYPE
 */
int iotype_error(const int iotype, const char *fname, const int line)
{
    fprintf(stderr, "ERROR: iotype %d not defined in build %s %d\n",
            iotype, fname ? fname : "_", line);
    return PIO_EBADIOTYPE;
}

/**
 * Allocate an region.
 *
 * ndims the number of dimensions for the data in this region.
 * @returns a pointer to the newly allocated io_region struct.
 */
io_region *alloc_region(const int ndims)
{
    io_region *region;

    /* Allocate memory for the io_region struct. */
    if (!(region = bget(sizeof(io_region))))
        return NULL;

    /* Allocate memory for the array of start indicies. */
    if (!(region->start = bget(ndims * sizeof(PIO_Offset))))
    {
        brel(region);
        return NULL;
    }

    /* Allocate memory for the array of counts. */
    if (!(region->count = bget(ndims * sizeof(PIO_Offset))))
    {
        brel(region);
        brel(region->start);
        return NULL;
    }
    
    region->loffset = 0;
    region->next = NULL;

    /* Initialize start and count arrays to zero. */
    for (int i = 0; i < ndims; i++)
    {
        region->start[i] = 0;
        region->count[i] = 0;
    }
    
    return region;
}

/**
 * Allocate space for an IO description struct.
 *
 * @param piotype the PIO data type (ex. PIO_FLOAT, PIO_INT, etc.).
 * @param ndims the number of dimensions.
 * @returns pointer to the newly allocated io_desc_t or NULL if
 * allocation failed.
 */
io_desc_t *malloc_iodesc(const int piotype, const int ndims)
{
    io_desc_t *iodesc;

    /* Allocate space for the io_desc_t struct. */
    if (!(iodesc = bget(sizeof(io_desc_t))))
        return NULL;

    /* Decide on the base type. */
    switch(piotype)
    {
    case PIO_REAL:
        iodesc->basetype = MPI_FLOAT;
        break;
    case PIO_DOUBLE:
        iodesc->basetype = MPI_DOUBLE;
        break;
    case PIO_CHAR:
        iodesc->basetype = MPI_CHAR;
        break;
    case PIO_INT:
    default:
        iodesc->basetype = MPI_INTEGER;
        break;
    }

    /* Initialize some values in the struct. */
    iodesc->rearranger = 0;
    iodesc->maxregions = 1;
    iodesc->rfrom = NULL;
    iodesc->scount = NULL;
    iodesc->rtype = NULL;
    iodesc->stype = NULL;
    iodesc->num_stypes = 0;
    iodesc->sindex = NULL;
    iodesc->rindex = NULL;
    iodesc->rcount = NULL;
    iodesc->ioid = -1;
    iodesc->llen = 0;
    iodesc->maxiobuflen = 0;
    iodesc->holegridsize = 0;
    iodesc->maxbytes = 0;
    iodesc->ndims = ndims;
    iodesc->firstregion = alloc_region(ndims);
    iodesc->fillregion = NULL;

    /* Set the swap memory settings to defaults. */
    iodesc->handshake = swapm_defaults.handshake;
    iodesc->isend = swapm_defaults.isend;
    iodesc->max_requests = swapm_defaults.nreqs;

    return iodesc;
}

/**
 * Free a region list.
 *
 * top a pointer to the start of the list to free.
 */
void free_region_list(io_region *top)
{
    io_region *ptr, *tptr;

    ptr = top;
    while (ptr)
    {
        if (ptr->start)
            brel(ptr->start);
        if (ptr->count)
            brel(ptr->count);
        tptr = ptr;
        ptr = ptr->next;
        brel(tptr);
    }
}

/**
 * Free a decomposition map.
 *
 * @param iosysid the IO system ID.
 * @param ioid the ID of the decomposition map to free.
 * @returns 0 for success, error code otherwise.
 */
int PIOc_freedecomp(int iosysid, int ioid)
{
    iosystem_desc_t *ios;
    io_desc_t *iodesc;
    int i;

    if (!(ios = pio_get_iosystem_from_id(iosysid)))
        return PIO_EBADID;

    if (!(iodesc = pio_get_iodesc_from_id(ioid)))
        return PIO_EBADID;

    if (iodesc->rfrom)
        brel(iodesc->rfrom);
    
    if (iodesc->rtype)
    {
        for (i = 0; i < iodesc->nrecvs; i++)
            if (iodesc->rtype[i] != MPI_DATATYPE_NULL)
                MPI_Type_free(iodesc->rtype + i);
        brel(iodesc->rtype);
    }
    
    if (iodesc->stype)
    {
        for (i = 0; i < iodesc->num_stypes; i++)
            if (iodesc->stype[i] != MPI_DATATYPE_NULL)
                MPI_Type_free(iodesc->stype + i);

        iodesc->num_stypes = 0;
        brel(iodesc->stype);
    }
    
    if (iodesc->scount)
        brel(iodesc->scount);
    
    if (iodesc->rcount)
        brel(iodesc->rcount);
    
    if (iodesc->sindex)
        brel(iodesc->sindex);
    
    if (iodesc->rindex)
        brel(iodesc->rindex);

    if (iodesc->firstregion)
        free_region_list(iodesc->firstregion);

    if (iodesc->rearranger == PIO_REARR_SUBSET)
        MPI_Comm_free(&(iodesc->subset_comm));

    return pio_delete_iodesc_from_list(ioid);
}

/**
 * Read a decomposition map.
 *
 * @param file the filename
 */
int PIOc_readmap(const char *file, int *ndims, int *gdims[], PIO_Offset *fmaplen,
		 PIO_Offset *map[], MPI_Comm comm)
{
    int npes, myrank;
    int rnpes, rversno;
    int j;
    int *tdims;
    PIO_Offset *tmap;
    MPI_Status status;
    PIO_Offset maplen;

    /* Check inputs. */
    if (!ndims || !gdims || !fmaplen || !map)
        piodie("Invalid arg ",  __FILE__, __LINE__);

    MPI_Comm_size(comm, &npes);
    MPI_Comm_rank(comm, &myrank);

    if (myrank == 0)
    {
        FILE *fp = fopen(file, "r");
        if (!fp)
            piodie("Failed to open dof file",__FILE__,__LINE__);

        fscanf(fp,"version %d npes %d ndims %d\n",&rversno, &rnpes, ndims);

        if (rversno != versno)
            piodie("Attempt to read incompatable map file version", __FILE__, __LINE__);

        if (rnpes < 1 || rnpes > npes)
            piodie("Incompatable pe count in map file ", __FILE__, __LINE__);

        MPI_Bcast(&rnpes, 1, MPI_INT, 0, comm);
        MPI_Bcast(ndims, 1, MPI_INT, 0, comm);
        if (!(tdims = (int *)calloc((*ndims), sizeof(int))))
            piodie("Memory allocation error ", __FILE__, __LINE__);
        for (int i = 0; i < *ndims; i++)
            fscanf(fp,"%d ",tdims+i);

        MPI_Bcast(tdims, *ndims, MPI_INT, 0, comm);

        for (int i = 0; i < rnpes; i++)
	{
            fscanf(fp, "%d %ld", &j, &maplen);
            if (j != i)  // Not sure how this could be possible
                piodie("Incomprehensable error reading map file ", __FILE__, __LINE__);

            if (!(tmap = malloc(maplen * sizeof(PIO_Offset))))
                piodie("Memory allocation error ", __FILE__, __LINE__);
            for (j = 0; j < maplen; j++)
                fscanf(fp, "%ld ", tmap+j);

            if (i > 0)
	    {
                MPI_Send(&maplen, 1, PIO_OFFSET, i, i + npes, comm);
                MPI_Send(tmap, maplen, PIO_OFFSET, i, i, comm);
                free(tmap);
            }
	    else
	    {
                *map = tmap;
                *fmaplen = maplen;
            }
        }
        fclose(fp);
    }
    else
    {
        MPI_Bcast(&rnpes, 1, MPI_INT, 0, comm);
        MPI_Bcast(ndims, 1, MPI_INT, 0, comm);
        tdims = (int *)calloc((*ndims), sizeof(int));
        MPI_Bcast(tdims, *ndims, MPI_INT, 0, comm);

        if (myrank<rnpes)
	{
            MPI_Recv(&maplen, 1, PIO_OFFSET, 0, myrank+npes, comm, &status);
            if (!(tmap = malloc(maplen * sizeof(PIO_Offset))))
                piodie("Memory allocation error ", __FILE__, __LINE__);
            MPI_Recv(tmap, maplen, PIO_OFFSET, 0, myrank, comm, &status);
            *map = tmap;
        }
	else
	{
            tmap = NULL;
            maplen = 0;
        }
        *fmaplen = maplen;
    }
    *gdims = tdims;
    return PIO_NOERR;
}

/**
 * Read a decomposition map from file.
 *
 * @param file the filename
 * @param ndims pointer to the number of dimensions
 * @param gdims
 * @param maplen pointer to the length of the map
 * @param map pointer to the map array
 * @param f90_comm
 * @returns 0 for success, error code otherwise.
 */
int PIOc_readmap_from_f90(const char *file, int *ndims, int *gdims[], PIO_Offset *maplen,
			  PIO_Offset *map[], int f90_comm)
{
    return PIOc_readmap(file, ndims, gdims, maplen, map, MPI_Comm_f2c(f90_comm));
}

/**
 * Write the decomposition map to a file.
 *
 * @param file the filename
 * @param ndims the number of dimensions
 * @param gdims array of ???
 * @param maplen the length of the map
 * @param map the map array
 * @param comm an MPI communicator.
 * @returns 0 for success, error code otherwise.
 */
int PIOc_writemap(const char *file, int ndims, const int *gdims, PIO_Offset maplen,
		  PIO_Offset *map, MPI_Comm comm)
{
    int npes, myrank;
    PIO_Offset *nmaplen = NULL;
    MPI_Status status;
    int i;
    PIO_Offset *nmap;

    MPI_Comm_size(comm, &npes);
    MPI_Comm_rank(comm, &myrank);

    /* Allocate memory for the nmaplen. */
    if (myrank == 0)
        if (!(nmaplen = malloc(npes * sizeof(PIO_Offset))))
            piodie("Memory allocation error ", __FILE__, __LINE__);

    MPI_Gather(&maplen, 1, PIO_OFFSET, nmaplen, 1, PIO_OFFSET, 0, comm);

    /* Only rank 0 writes the file. */
    if (myrank == 0)
    {
        FILE *fp;

	/* Open the file to write. */
        if (!(fp = fopen(file, "w")))
            return PIO_EIO;

	/* Write the version and dimension info. */
        fprintf(fp,"version %d npes %d ndims %d \n", versno, npes, ndims);
        for (i = 0; i < ndims; i++)
            fprintf(fp, "%d ", gdims[i]);
        fprintf(fp, "\n");

	/* Write the map. */
        fprintf(fp, "0 %ld\n", nmaplen[0]);
        for (i = 0; i < nmaplen[0]; i++)
            fprintf(fp, "%ld ", map[i]);
        fprintf(fp,"\n");
	
        for (i = 1; i < npes; i++)
	{
            nmap = (PIO_Offset *)malloc(nmaplen[i] * sizeof(PIO_Offset));

            MPI_Send(&i, 1, MPI_INT, i, npes + i, comm);
            MPI_Recv(nmap, nmaplen[i], PIO_OFFSET, i, i, comm, &status);

            fprintf(fp, "%d %ld\n", i, nmaplen[i]);
            for (int j = 0; j < nmaplen[i]; j++)
                fprintf(fp, "%ld ", nmap[j]);
            fprintf(fp, "\n");

            free(nmap);
        }
        fprintf(fp, "\n");
        print_trace(fp);

	/* Close the file. */
        fclose(fp);
    }
    else
    {
        MPI_Recv(&i, 1, MPI_INT, 0, npes+myrank, comm, &status);
        MPI_Send(map, maplen, PIO_OFFSET, 0, myrank, comm);
    }
    return PIO_NOERR;
}

/**
 * Write the decomposition map to a file for F90.
 *
 * @param file the filename
 * @param ndims the number of dimensions
 * @param gdims array of ???
 * @param maplen the length of the map
 * @param map the map array
 * @param comm an MPI communicator.
 * @returns 0 for success, error code otherwise.
 */
int PIOc_writemap_from_f90(const char *file, const int ndims, const int *gdims,
                           const PIO_Offset maplen, const PIO_Offset *map, const int f90_comm)
{
    return PIOc_writemap(file, ndims, gdims, maplen, (PIO_Offset *)map,
			 MPI_Comm_f2c(f90_comm));
}

/** Open an existing file using PIO library. This is an internal
 * function. Depending on the value of the retry parameter, a failed
 * open operation will be handled differently. If retry is non-zero,
 * then a failed attempt to open a file with netCDF-4 (serial or
 * parallel), or parallel-netcdf will be followed by an attempt to
 * open the file as a serial classic netCDF file. This is an important
 * feature to some NCAR users. The functionality is exposed to the
 * user as PIOc_openfile() (which does the retry), and PIOc_open()
 * (which does not do the retry).
 *
 * Input parameters are read on comp task 0 and ignored elsewhere.
 *
 * @param iosysid: A defined pio system descriptor (input)
 * @param ncidp: A pio file descriptor (output)
 * @param iotype: A pio output format (input)
 * @param filename: The filename to open
 * @param mode: The netcdf mode for the open operation
 * @param retry: non-zero to automatically retry with netCDF serial
 * classic.
 *
 * @return 0 for success, error code otherwise.
 * @ingroup PIO_openfile
 */
<<<<<<< HEAD
int PIOc_openfile_retry(int iosysid, int *ncidp, int *iotype,
=======
int PIOc_openfile_retry(const int iosysid, int *ncidp, int *iotype,
>>>>>>> a3383b3c
                        const char *filename, int mode, int retry)
{
    iosystem_desc_t *ios;  /** Pointer to io system information. */
    file_desc_t *file;     /** Pointer to file information. */
    int tmp_fh = -1;
    int ierr = PIO_NOERR;  /** Return code from function calls. */
    int mpierr = MPI_SUCCESS, mpierr2;  /** Return code from MPI function codes. */

    /* User must provide valid input for these parameters. */
    if (!ncidp || !iotype || !filename)
        return pio_err(NULL, NULL, PIO_EINVAL, __FILE__, __LINE__);
    if (*iotype < PIO_IOTYPE_PNETCDF || *iotype > PIO_IOTYPE_NETCDF4P)
        return pio_err(NULL, NULL, PIO_EINVAL, __FILE__, __LINE__);

    LOG((2, "PIOc_openfile_retry iosysid = %d iotype = %d filename = %s mode = %d retry = %d",
         iosysid, *iotype, filename, mode, retry));

    /* Get the IO system info from the iosysid. */
    if (!(ios = pio_get_iosystem_from_id(iosysid)))
        return pio_err(NULL, NULL, PIO_EBADID, __FILE__, __LINE__);        

    /* Allocate space for the file info. */
    if (!(file = calloc(sizeof(*file), 1)))
        return pio_err(ios, NULL, PIO_ENOMEM, __FILE__, __LINE__);

    /* Fill in some file values. */
    file->fh = -1;
    file->iotype = *iotype;
    file->iosystem = ios;
    file->mode = mode;
    
    for (int i = 0; i < PIO_MAX_VARS; i++)
    {
        file->varlist[i].record = -1;
        file->varlist[i].ndims = -1;
    }

    /* Set to true if this task should participate in IO (only true for
     * one task with netcdf serial files. */
    if (file->iotype == PIO_IOTYPE_NETCDF4P || file->iotype == PIO_IOTYPE_PNETCDF ||
        ios->io_rank == 0)
        file->do_io = 1;

    /* If async is in use, and this is not an IO task, bcast the parameters. */
    if (ios->async_interface)
    {
        int msg = PIO_MSG_OPEN_FILE;
        size_t len = strlen(filename);

        if (!ios->ioproc)
        {
            /* Send the message to the message handler. */
            if (ios->compmaster)
                mpierr = MPI_Send(&msg, 1, MPI_INT, ios->ioroot, 1, ios->union_comm);

            /* Send the parameters of the function call. */
            if (!mpierr)
                mpierr = MPI_Bcast(&len, 1, MPI_INT, ios->compmaster, ios->intercomm);
            if (!mpierr)
                mpierr = MPI_Bcast((void *)filename, len + 1, MPI_CHAR, ios->compmaster, ios->intercomm);
            if (!mpierr)
                mpierr = MPI_Bcast(&file->iotype, 1, MPI_INT, ios->compmaster, ios->intercomm);
            if (!mpierr)
                mpierr = MPI_Bcast(&file->mode, 1, MPI_INT, ios->compmaster, ios->intercomm);
        }

        /* Handle MPI errors. */
        if ((mpierr2 = MPI_Bcast(&mpierr, 1, MPI_INT, ios->comproot, ios->my_comm)))
            return check_mpi(file, mpierr2, __FILE__, __LINE__);
        if (mpierr)
            return check_mpi(file, mpierr, __FILE__, __LINE__);
    }

    /* If this is an IO task, then call the netCDF function. */
    if (ios->ioproc)
    {
        switch (file->iotype)
        {
#ifdef _NETCDF
#ifdef _NETCDF4

        case PIO_IOTYPE_NETCDF4P:
#ifdef _MPISERIAL
            ierr = nc_open(filename, file->mode, &file->fh);
#else
            file->mode = file->mode |  NC_MPIIO;
            ierr = nc_open_par(filename, file->mode, ios->io_comm, ios->info, &file->fh);
#endif
            break;

        case PIO_IOTYPE_NETCDF4C:
            file->mode = file->mode | NC_NETCDF4;
            // *** Note the INTENTIONAL FALLTHROUGH ***
#endif

        case PIO_IOTYPE_NETCDF:
            if (ios->io_rank == 0)
                ierr = nc_open(filename, file->mode, &file->fh);
            break;
#endif

#ifdef _PNETCDF
        case PIO_IOTYPE_PNETCDF:
            ierr = ncmpi_open(ios->io_comm, filename, file->mode, ios->info, &file->fh);

            // This should only be done with a file opened to append
            if (ierr == PIO_NOERR && (file->mode & PIO_WRITE))
            {
                if (ios->iomaster)
                    LOG((2, "%d Setting IO buffer %ld", __LINE__, pio_buffer_size_limit));
                ierr = ncmpi_buffer_attach(file->fh, pio_buffer_size_limit);
            }
            LOG((2, "ncmpi_open(%s) : fd = %d", filename, file->fh));
            break;
#endif

        default:
            ierr = iotype_error(file->iotype,__FILE__,__LINE__);
            break;
        }

        /* If the caller requested a retry, and we failed to open a
           file due to an incompatible type of NetCDF, try it once
           with just plain old basic NetCDF. */
        if (retry)
        {
#ifdef _NETCDF
            if ((ierr == NC_ENOTNC || ierr == NC_EINVAL) && (file->iotype != PIO_IOTYPE_NETCDF))
            {
                if (ios->iomaster)
                    printf("PIO2 pio_file.c retry NETCDF\n");

                /* reset ierr on all tasks */
                ierr = PIO_NOERR;

                /* reset file markers for NETCDF on all tasks */
                file->iotype = PIO_IOTYPE_NETCDF;

                /* open netcdf file serially on main task */
                if (ios->io_rank == 0)
                    ierr = nc_open(filename, file->mode, &file->fh);
            }
#endif
        }
    }

    /* Broadcast and check the return code. */
    LOG((2, "Bcasting error code ierr = %d ios->ioroot = %d ios->my_comm = %d", ierr, ios->ioroot,
         ios->my_comm));
    if ((mpierr = MPI_Bcast(&ierr, 1, MPI_INT, ios->ioroot, ios->my_comm)))
        return check_mpi(file, mpierr, __FILE__, __LINE__);
    if (ierr)
        return check_netcdf(file, ierr, __FILE__, __LINE__);
    LOG((2, "error code Bcast complete ierr = %d ios->my_comm = %d", ierr, ios->my_comm));

    /* Broadcast results to all tasks. Ignore NULL parameters. */
    if ((mpierr = MPI_Bcast(&file->mode, 1, MPI_INT, ios->ioroot, ios->my_comm)))
        return check_mpi(file, mpierr, __FILE__, __LINE__);

    /* Create the ncid that the user will see. This is necessary
     * because otherwise ncids will be reused if files are opened
     * on multiple iosystems. */
    file->pio_ncid = pio_next_ncid++;
    
    /* Return the PIO ncid to the user. */
    *ncidp = file->pio_ncid;
    
    /* Add this file to the list of currently open files. */
    pio_add_to_file_list(file);
    
    LOG((2, "Opened file %s file->pio_ncid = %d file->fh = %d ierr = %d",
         filename, file->pio_ncid, file->fh, ierr));

    return ierr;
}

/** Internal function to provide inq_type function for pnetcdf.
 *
 * @param ncid ignored because pnetcdf does not have user-defined
 * types.
 * @param xtype type to learn about.
 * @param name pointer that gets name of type. Ignored if NULL.
 * @param sizep pointer that gets size of type. Ignored if NULL.
 * @returns 0 on success, error code otherwise.
 */
int pioc_pnetcdf_inq_type(int ncid, nc_type xtype, char *name,
                          PIO_Offset *sizep)
{
    int typelen;
    char typename[NC_MAX_NAME + 1];

    switch (xtype)
    {
    case NC_UBYTE:
    case NC_BYTE:
    case NC_CHAR:
        typelen = 1;
        break;
    case NC_SHORT:
    case NC_USHORT:
        typelen = 2;
        break;
    case NC_UINT:
    case NC_INT:
    case NC_FLOAT:
        typelen = 4;
        break;
    case NC_UINT64:
    case NC_INT64:
    case NC_DOUBLE:
        typelen = 8;
        break;
    default:
	return PIO_EBADTYPE;
    }

    /* If pointers were supplied, copy results. */
    if (sizep)
        *sizep = typelen;
    if (name)
        strcpy(name, "some type");

    return PIO_NOERR;
}

/** This is an internal function that handles both PIOc_enddef and
 * PIOc_redef.
 *
 * @param ncid the ncid of the file to enddef or redef
 * @param is_enddef set to non-zero for enddef, 0 for redef.
 * @returns PIO_NOERR on success, error code on failure. */
int pioc_change_def(int ncid, int is_enddef)
{
    iosystem_desc_t *ios;  /* Pointer to io system information. */
    file_desc_t *file;     /* Pointer to file information. */
    int ierr = PIO_NOERR;  /* Return code from function calls. */
    int mpierr = MPI_SUCCESS, mpierr2;  /* Return code from MPI functions. */

    LOG((2, "pioc_change_def ncid = %d is_enddef = %d", ncid, is_enddef));

    /* Find the info about this file. */
    if ((ierr = pio_get_file(ncid, &file)))
        return ierr;
    ios = file->iosystem;

    /* If async is in use, and this is not an IO task, bcast the parameters. */
    if (ios->async_interface)
    {
        if (!ios->ioproc)
        {
            int msg = is_enddef ? PIO_MSG_ENDDEF : PIO_MSG_REDEF;
            if (ios->compmaster)
                mpierr = MPI_Send(&msg, 1, MPI_INT, ios->ioroot, 1, ios->union_comm);

            if (!mpierr)
                mpierr = MPI_Bcast(&ncid, 1, MPI_INT, ios->compmaster, ios->intercomm);
            LOG((3, "pioc_change_def ncid = %d mpierr = %d", ncid, mpierr));
        }

        /* Handle MPI errors. */
        LOG((3, "pioc_change_def handling MPI errors"));
        if ((mpierr2 = MPI_Bcast(&mpierr, 1, MPI_INT, ios->comproot, ios->my_comm)))
            check_mpi(file, mpierr2, __FILE__, __LINE__);
        if (mpierr)
            return check_mpi(file, mpierr, __FILE__, __LINE__);
    }

    /* If this is an IO task, then call the netCDF function. */
    LOG((3, "pioc_change_def ios->ioproc = %d", ios->ioproc));
    if (ios->ioproc)
    {
        LOG((3, "pioc_change_def calling netcdf function file->fh = %d file->do_io = %d",
             file->fh, file->do_io));
#ifdef _PNETCDF
        if (file->iotype == PIO_IOTYPE_PNETCDF)
            if (is_enddef)
                ierr = ncmpi_enddef(file->fh);
            else
                ierr = ncmpi_redef(file->fh);
#endif /* _PNETCDF */
#ifdef _NETCDF
        if (file->iotype != PIO_IOTYPE_PNETCDF && file->do_io)
            if (is_enddef)
            {
                LOG((3, "pioc_change_def calling nc_enddef file->fh = %d", file->fh));
                ierr = nc_enddef(file->fh);
            }
            else
                ierr = nc_redef(file->fh);
#endif /* _NETCDF */
    }

    /* Broadcast and check the return code. */
    LOG((3, "pioc_change_def bcasting return code ierr = %d", ierr));
    if ((mpierr = MPI_Bcast(&ierr, 1, MPI_INT, ios->ioroot, ios->my_comm)))
        return check_mpi(file, mpierr, __FILE__, __LINE__);
    if (ierr)
        return check_netcdf(file, ierr, __FILE__, __LINE__);
    LOG((3, "pioc_change_def succeeded"));

    return ierr;
}<|MERGE_RESOLUTION|>--- conflicted
+++ resolved
@@ -992,11 +992,7 @@
  * @return 0 for success, error code otherwise.
  * @ingroup PIO_openfile
  */
-<<<<<<< HEAD
 int PIOc_openfile_retry(int iosysid, int *ncidp, int *iotype,
-=======
-int PIOc_openfile_retry(const int iosysid, int *ncidp, int *iotype,
->>>>>>> a3383b3c
                         const char *filename, int mode, int retry)
 {
     iosystem_desc_t *ios;  /** Pointer to io system information. */
