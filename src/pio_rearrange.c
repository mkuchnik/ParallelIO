--- conflicted
+++ resolved
@@ -524,15 +524,8 @@
 
 
     if(totalrecv>0){
-<<<<<<< HEAD
-      printf("%s %d %d %d\n",__FILE__,__LINE__,totalrecv,iodesc->llen);
-
-      //      iodesc->llen = totalrecv;
-      totalrecv = iodesc->llen;   // using too much memory here
-=======
       //      printf("%s %d %d %d\n",__FILE__,__LINE__,totalrecv,iodesc->llen);
       totalrecv = iodesc->llen;  // can reduce memory usage here
->>>>>>> ef426e40
       iodesc->rindex = (PIO_Offset *) bget(totalrecv*sizeof(PIO_Offset));
       if(iodesc->rindex == NULL){
 	piomemerror(ios,totalrecv * sizeof(PIO_Offset), __FILE__,__LINE__);
